{
  "name": "scene-packer",
  "title": "Library: Scene Packer",
  "description": "A module to assist with Scene and Adventure packing and unpacking.",
<<<<<<< HEAD
  "version": "2.4.0",
=======
  "version": "2.3.24",
>>>>>>> 44a62470
  "library": "true",
  "manifestPlusVersion": "1.1.0",
  "minimumCoreVersion": "0.7.9",
  "compatibleCoreVersion": "9",
  "author": "Blair McMillan",
  "authors": [
    {
      "name": "Blair McMillan",
      "discord": "blair#9056",
      "ko-fi": "blairm",
      "patreon": "blairm"
    }
  ],
  "media": [
    {
      "type": "icon",
      "url": "https://raw.githubusercontent.com/League-of-Foundry-Developers/scene-packer/main/assets/icons/hand-truck.png"
    },
    {
      "type": "cover",
      "url": "https://raw.githubusercontent.com/League-of-Foundry-Developers/scene-packer/main/assets/cover.png"
    }
  ],
  "packs": [
    {
      "name": "journals",
      "label": "Library: Scene Packer",
      "path": "/packs/journals.db",
      "entity": "JournalEntry",
      "type": "JournalEntry",
      "module": "scene-packer",
      "private": false
    },
    {
      "name": "macros",
      "label": "Library: Scene Packer",
      "path": "/packs/macros.db",
      "entity": "Macro",
      "type": "Macro",
      "module": "scene-packer",
      "private": false
    }
  ],
  "esmodules": [
    "/scripts/scene-packer.js",
    "/scripts/wrapped.js"
  ],
  "styles": [
    "./styles/scene-packer.css"
  ],
  "languages": [
    {
      "lang": "en",
      "name": "English",
      "path": "languages/en.json"
    }
  ],
  "url": "https://github.com/League-of-Foundry-Developers/scene-packer",
  "manifest": "https://github.com/League-of-Foundry-Developers/scene-packer/releases/latest/download/module.json",
  "download": "https://github.com/League-of-Foundry-Developers/scene-packer/releases/latest/download/module.zip",
  "bugs": "https://github.com/League-of-Foundry-Developers/scene-packer/issues",
  "changelog": "https://github.com/League-of-Foundry-Developers/scene-packer/blob/master/changelog.md",
  "flags": {
    "allowBugReporter": true
  },
  "allowBugReporter": true
}<|MERGE_RESOLUTION|>--- conflicted
+++ resolved
@@ -2,11 +2,7 @@
   "name": "scene-packer",
   "title": "Library: Scene Packer",
   "description": "A module to assist with Scene and Adventure packing and unpacking.",
-<<<<<<< HEAD
   "version": "2.4.0",
-=======
-  "version": "2.3.24",
->>>>>>> 44a62470
   "library": "true",
   "manifestPlusVersion": "1.1.0",
   "minimumCoreVersion": "0.7.9",
