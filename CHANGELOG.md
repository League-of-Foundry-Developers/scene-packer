# Changelog

<<<<<<< HEAD
## v2.5.0

- Removed support for v0.7.X of Foundry VTT.
  - Minimum supported version is now 0.8.6 (the earliest stable release in the v8 line).
- Added support for v10 of Foundry VTT.
  - Removed various warnings related to the new data models behind the scene.
- Sorting of Folders is now supported for compendiums built via [Compendium Folders](https://github.com/earlSt1/vtt-compendium-folders/pull/140).
  - Previously, only the documents inside folders were sorted, folders were always listed alphabetically.
- Updated the `Bulk replace asset references` macro to better handle all asset locations.
  - This change comes at the cost of unnecessary updates until [Core V10](https://gitlab.com/foundrynet/foundryvtt/-/issues/6813) is released.
- Upgraded the [libWrapper shim](https://github.com/ruipin/fvtt-lib-wrapper/blob/master/shim/SHIM.md) version.
- Visually differentiate between running the Asset Report in "World" or "Module" mode. No functional changes.
=======
## v2.4.5

- Better support for relinking [Monk's Enhanced Journal](https://foundryvtt.com/packages/monks-enhanced-journal)'s relationships between Journals.
  - Please raise an [issue](https://github.com/League-of-Foundry-Developers/scene-packer/issues) if you encounter any problems.
>>>>>>> 93e421e8

## v2.4.4

- Further enhance the methods of matching added in v2.4.3.

## v2.4.3

- Enhance the methods of matching compendium entities to world entities to reduce the number of times that an existing entity is missed.
  - When a world entity was incorrectly thought to be missing, Scene Packer would try to import it again. This was causing either duplicates, or an error due to a "unique key constraint".
- Update references to deprecated methods that are being removed in V10.

## v2.4.2

- Added support for [Monk's Enhanced Journal](https://foundryvtt.com/packages/monks-enhanced-journal) Encounters.
- Ensure that scenes imported from a compendium have a default navigation value set.
  - Works around this issue until it is fixed in core: https://gitlab.com/foundrynet/foundryvtt/-/issues/6812
- Moulinette Importer improvement
  - [Quick Encounters](https://foundryvtt.com/packages/quick-encounters) and [Monk's Enhanced Journal](https://foundryvtt.com/packages/monks-enhanced-journal) Encounters are now supported.
  - Added several new categorisation values.
  - Now shows an error message if it fails to download data from Moulinette correctly.
- Bulk asset replacer now supports replacing scene thumbnails as well.

## v2.4.1

- Improved Moulinette Exporter
  - Added additional categorisation fields to support searching and filtering within Moulinette, making adventures easier to find.
  - Most fields now are either pre-filled based on world data, or remember your previous values.

![Scene Packer - Moulinette export settings example](https://raw.githubusercontent.com/League-of-Foundry-Developers/scene-packer/main/assets/scene-packer-moulinette-export-settings.png)

- Fixed typo that would prevent Relinking entities in some circumstances

## v2.4.0

- New feature: Distributing packed scenes and adventures via [Moulinette](https://www.moulinette.cloud/)
  - This feature allows content creators to distribute their creations to the community without needing to create modules for every release, reducing the number of modules an end-user needs to have installed.
  - End-users can import just the scene/s they need and all the associated assets and entities for those scenes will be automatically downloaded.
  - End-users can also import an entire adventure if the creator has enabled the option (some creators generate so much content that importing everything will slow the Foundry VTT instance down significantly).
  - Standard Moulinette features such as locking down access via Patreon tiers work.
  - See https://www.youtube.com/watch?v=XZjuE1j_7GQ for an example of how to use the new feature.
  - Join the [Scene Packer Discord Server](https://discord.gg/HY3xhBEf2A) if you have any questions, comments, suggestions, or would like to organise a demo.
- Updated wording to make it clearer when there are no modules correctly registered with Scene Packer.
  - Useful for new creators. This usually happens when you haven't quite initialised your module correctly.
  - A reminder that the [module generator](https://sneat.github.io/scene-packer-module-generator/) is a good starting point for generating modules that are compatible with Scene Packer.
- Added initial support for unpacking [Automated Evocations](https://github.com/theripper93/automated-evocations#store-companions-on-actor) companions.
  - Companion data must be stored on the actor prior to exporting to your compendium. See the [Automated Evocations module readme](https://github.com/theripper93/automated-evocations#store-companions-on-actor) for details.
  - Unpacking will only work if the end-user utilises the "Import All" functionality. It *will not* work for individually imported actors.
- Updated macro `Clean up #[CF_tempEntity] entries` to support deleting the CF entities from compendiums.
  - You must manually unlock the compendium first.
- Added new `Hooks`:
  - `ScenePacker.importAllComplete` - Called after all documents in a pack have been imported.
    - `Hooks.on("ScenePacker.importAllComplete", (data) => { const {moduleName, adventureName, instance} = data; })`
  - `ScenePacker.importMoulinetteComplete` - Called after documents in a pack from Moulinette have been imported.
    - `Hooks.on("ScenePacker.importMoulinetteComplete", (data) => { const {sceneID, actorID, info} = data; })`
  - `ScenePacker.sceneUnpacked` - Called after a scene has been unpacked.
    - `Hooks.on("ScenePacker.sceneUnpacked", (data) => { const {scene, moduleName, adventureName, instance} = data; })`

## v2.3.31

- Support folder sorting via [Compendium Folders](https://github.com/earlSt1/vtt-compendium-folders/pull/135).
- Fixed another interaction issue between [Monk's Active Tile Triggers](https://foundryvtt.com/packages/monks-active-tiles) and [Quick Encounters](https://foundryvtt.com/packages/quick-encounters).
  - MATT values would be updated correctly, but wouldn't persist after a refresh. This has now been fixed.

## v2.3.30

- Fixed issue where packing a scene would not identify any [Monk's Active Tile Triggers](https://foundryvtt.com/packages/monks-active-tiles) to pack.

## v2.3.29

- Updated functionality for [Monk's Active Tile Triggers](https://foundryvtt.com/packages/monks-active-tiles) and [Quick Encounters](https://foundryvtt.com/packages/quick-encounters).
  - Supports new data references added by Monk's Active Tile Triggers.
    - Scene teleport syntax.
    - Rolltable syntax.
  - Supports new active tile's created by Quick Encounters.

## v2.3.28

- Fixed issue where an Actor, JournalEntry or Macro would incorrectly show as missing in the original source world due to data flags not existing on the source document.

## v2.3.27

- Updated macro `Clean up #[CF_tempEntity] entries` to support deleting the CF entities from compendiums.
- Updated macro `Show Scenes Worth Packing` to correctly identify [Monk's Active Tile Triggers](https://foundryvtt.com/packages/monks-active-tiles).

## v2.3.26

- Try an alternate search pack name when unable to find a pack. There are some cases where creators utilise world compendiums for Actor packs to get around the system specific limitations of Actor compendiums.

## v2.3.25

- Fixed issue where packing/unpacking a scene would only pack or unpack the currently active scene rather than the one selected.
  - Thanks to Virto Nex for reporting this issue.

## v2.3.24

- Specifically mark Scene Packer as compatible with Foundry Core V9.
  - Scene Packer remains backwards compatible to v0.7.9
  - Deprecation warnings will be removed in v2.4.0
- Added support for [Journal Anchor Links](https://foundryvtt.com/packages/jal).
  - Big thank you to Mgiepz for the community submission.
- Relinking entities will now ask you if you want to lock the compendiums, rather than doing it by default.
- Updated macro `Bulk Lock/Unlock compendiums` to support World compendiums.

## v2.3.23

- Adjust folder creation to work around changes in [Compendium Folders](https://foundryvtt.com/packages/compendium-folders) internal API.

## v2.3.22

- Fixed an edge case where relinking entities wouldn't match correctly if they originated from a DDB Import.
- Added macro `Bulk Unpack Scenes`
  - This macro will unpack any scene in your world that has not yet been unpacked. Useful if you have imported a bunch of Scenes all at once, but didn't use the "Import All" option.
- Reduce the number of notifications that show when unpacking a lot of scenes at once.

## v2.3.21

- Updated unpacking of [Monk's Active Tile Triggers](https://foundryvtt.com/packages/monks-active-tiles) to handle multiple references within a single action.
- Added alternate matching method when unpacking scenes.
- "Import all" will no longer show individual UI notifications. This will greatly cut down on the number of notifications that are shown.

## v2.3.20

- Allow journal unpacking to find by compendium reference as well.
  - This improves the likelihood of unpacking correctly, even if the IDs changed over time.
- Fixed a bug where tokens wouldn't correctly link to system compendiums, depending on how the module was initialised.
- Updated the `Show Scenes Worth Packing` macro display why a Scene should be packed and also added basic "verification" support to compare the compendium packs against the local scene data.
  - The verify step does not compare the packed data, it only checks for the presence of packed data.

## v2.3.19

- Added missing support for RollTable packing and unpacking within [Monk's Active Tile Triggers](https://foundryvtt.com/packages/monks-active-tiles).

## v2.3.18

- Added support for packing and unpacking remaining embedded references within [Monk's Active Tile Triggers](https://foundryvtt.com/packages/monks-active-tiles).
  - Triggers should all now correctly unpack and update their references appropriately.

## v2.3.17

- Updated the `Relink compendium entries` macro to support relinking RollTable entries.

## v2.3.16

- Fixed issue when packing a scene if `Monk's Active Tile Triggers` isn't installed on the instance.
- Added macro `Bulk Lock/Unlock compendiums`.
  - This macro allows you to bulk lock or unlock compendiums belonging to the selected module.

## v2.3.15

- Corrected the use of `additionalModulePacks` to be used across all of Scene Packer, rather than just within `Relink compendium entries`.

## v2.3.14

- Added support for packing and unpacking Macros embedded within [Monk's Active Tile Triggers](https://foundryvtt.com/packages/monks-active-tiles).
  - Thanks to "Name Here" for the feature suggestion.

## v2.3.13

- Changed the way that the initial import dialog shows for module upgrades.
  - Upgrading an existing Scene Packer packed module will now prompt the end-user to decide how they want the update to be imported.
  - Includes a big scary warning message to do backups first.
- Adds backwards compatible support for upcoming core version 9 prototype 2 release.

## v2.3.12

- Updated the `Relink compendium entries` macro to handle the case where *only* hyperlink style links exist within a journal. 
  - Previously the updates would only occur if at least one Foundry VTT style link existed.

## v2.3.11

- Updated the `Relink compendium entries` macro to now also search within Item descriptions for references to other entries.
  - If your game system uses a non-standard item description field, then the macro will not work/throw errors. Please report any issues you experience.

## v2.3.10

- Scene Packer will no longer change valid note icons.
  - Fixes issue [#60](https://github.com/League-of-Foundry-Developers/scene-packer/issues/60) reported by toastygm

## v2.3.9

- Added ability to relink entries across modules.
  - By setting the `additionalModulePacks` value in your initialisation script, you can specify additional modules to be considered as sources for the `Relink compendium journal entries` macro.
  - You might want to do this as a way to quickly relink Items to a system compendium (such as those in the `dnd5e` system), or to another module that you have listed as a dependency.
  - Feature suggested by `WarVisionary`.
- Added macro `Bulk replace asset references`.
  - This tool will search for asset references **within your world** that start with the provided value and replace that portion with the other provided value.
  - Includes a dry-run mode to see what it *would* do, without actually making changes.

## v2.3.8

- Fixed bug where `Import All` would import entities multiple times when multiple packs of the same type existed in a module.
- Fixed bug where Journals and Actors might be imported multiple times if an entry can't be found in the compendiums. Thanks `OwlbearAviary` and `WarVisionary` for the data to be able to replicate the issue.

## v2.3.7

- Manually clearing a Scene's packed data will now also reset which module it is packed against.
- Added bundled macro `Detach Scene from Scene Packer instance` to allow you to reset which module a Scene is packed against.
- Added references to https://sneat.github.io/scene-packer-module-generator/ as a way to jump start creating a new module.
  - Useful for those who:
    - want to create a Scene Packer integrated module
    - want to create a standard module
    - want to create a Shared Compendium module

## v2.3.6

- Ensure that entries that are packed with [Compendium Folders](https://foundryvtt.com/packages/compendium-folders) data are imported in the appropriate order to ensure that folder colours are built progressively.

## v2.3.5

- If the [Compendium Folders](https://foundryvtt.com/packages/compendium-folders) module is enabled, make use of its internal functionality to create the folder structures if they exist.
  - Will continue to do an approximation if `Compendium Folders` is not enabled.
- Utilise the folder colour set via [Compendium Folders](https://foundryvtt.com/packages/compendium-folders).
  - Note that if `Compendium Folders` is not enabled, the folder colours may not be quite as intended.

## v2.3.4

- Add error message when a scene with Journal Pins or Actor Tokens tries to be packed, but there aren't valid `journalPacks`/`creaturePacks` values defined for the module.
  - The console will try to suggest valid options for your module.

## v2.3.3

- Re-enable displaying the Welcome Journal when the "Import All" button is used.
- Added `Bulk pack scenes` macro
  - This macro will pack/repack all scenes in the requested scene folder.
  - Handy if you have several scenes in a folder that you are wanting to pack prior to exporting them.

## v2.3.2

- Fixed linking of Journal entries that contain spaces (was broken in v2.3.1).
  - Thanks toastygm

## v2.3.1

- Enhanced `Relink compendium journal entries` macro to support hyperlink style references such as:
  - `<a class="entity-link" data-entity="Actor" data-id="NzBhNmIwNTcxN2Y0">Commoner</a>`
  - `<a class="entity-link" data-entity="JournalEntry" data-id="NTkwZjliZmMwNGQ2">The Approach</a>`

## v2.3.0

- Added support for taking into account the folder structure that the [Compendium Folders](https://foundryvtt.com/packages/compendium-folders) module provides.
  - When automatically importing entities from compendiums (such as Actors and Journals), Scene Packer will check for the entity for embedded Compendium Folder data.
    - If present, Scene Packer will create folders with the same names and depth that the content creator intended.
    - As a content creator, simply export to your compendiums using the Compendium Folder `Export Folder Structure` functionality.
  - See the embedded Journal Entry for additional information.
  - *The end user does not need to install the Compendium Folder module.*
- Added an "Import all entities" option to the initial import dialog.
  - Selecting this option will import everything from all of the compendiums that belong to the registered module.
  - This option combined with the above `Compendium Folders` support allows end-users to have the same entities and folder structure as the content creator.
- Patched 0.7.x `"Sight angle must be between 1 and 360 degrees."` error message when importing from some compendium packs.
- Added automatic hash functionality when importing from compendiums, allowing for future update functionality.
  - This will allow content creators to update Journal Entries etc. in the future.
  - Utilises:
    - [fast-json-stable-stringify](https://github.com/epoberezkin/fast-json-stable-stringify) (MIT License)
    - [jsHashes](https://github.com/h2non/jshashes) (BSD-3-Clause License)
- Compatibility with Core v0.8.8

## v2.2.25

- As part of testing the upcoming [compendium index changes](https://gitlab.com/foundrynet/foundryvtt/-/issues/5453) in Core v0.8.8 it became clear that there were calls to `.getIndex()` that were not needed. These have been removed.
  - End users may experience a minor performance improvement.
- Disabled the in-your-face `libWrapper` warning and replaced it with a warning notification.

## v2.2.24

- Compatibility with Core v0.8.7
- Improved the actor and journal matching that occurs when packing a Scene.
  - This should help with cases where you have imported an Actor from a compendium, modified the Actor and then exported it to your compendium.
- Tokens not representing an Actor will be excluded from being packed.
  - This means that if you select "None" in the "Represented Actor" drop down, you can exclude certain Actors from being imported as part of the Scene unpacking process.
- Better error handling when unpacking and importing entities.
- Ensure Scene Packer flags are correctly saving when exporting to compendiums.

## v2.2.23

- Enhanced the `Asset Report`
  - Ambient sounds in a scene are now validated as well.

## v2.2.22

- Fixed `Relink compendium journal entries` macro on core v0.8.6

## v2.2.21

- Fixed packing Journal Pins in Core v0.8.3+
  - Document validation added in v0.8.3 broke the additional data that gets added to the scene notes. Now fixed again. Thanks Bradfordly :)

## v2.2.20

- Added ability to run the `Asset Report` against a module that contains compendium packs.
  - See [walkthrough video](https://www.youtube.com/watch?v=GgEQgl4fAjw) for a full rundown.

## v2.2.19

- Added ability to run the `Asset Report` against a single Scene.
  - Right click on a Scene in the sidebar to access `Run Asset Report`. Be sure to have enabled the `Show Context Menu` option for Scene Packer in settings.
- Re-added support for [Bug Reporter](https://foundryvtt.com/packages/bug-reporter) module in Core v0.8.3+.

## v2.2.18

- Fixed `Relink compendium journal entries` macro in v0.8.x
  - It now correctly locks and unlocks the compendium entries. Thanks Manfred.

## v2.2.17

- Enhanced the `Asset Report`.
  - Fixed asset concurrency sometimes generating incorrect reports.

## v2.2.16

- Updated the thumbnail generation for core Foundry VTT v0.7.x when exporting to a compendium.
  - Regenerate thumbnail image if there isn't already a valid compendium compatible image.
  - This patches v0.7.x to be more in line with how v0.8.x works.

## v2.2.15

- Enhanced the `Asset Report`.
  - Now limits asset validation to 10 concurrent requests to prevent server overloading/timing out requests.
  - The report is now collapsed by default and will show a summary. Click on the heading to expand the section.
  - Copying the report as JSON will now only copy the assets that have dependencies.

## v2.2.14

- Scene thumbnails are now generated for tile only Scenes when exporting to a Compendium
  - Core v0.7.x normally requires a Scene Background to generate a thumbnail.
- Added additional spacing to the Instance Prompt dialog.
- Downgraded several Errors to Warnings.

## v2.2.13

- Compatibility with Core v0.8.6
- Fixed further data incompatibilities between Core v0.7.x and Core v0.8.x

## v2.2.12

- Updated `Asset Report`
  - Handle inconsistencies in data formats between core v0.7.x and v0.8.x
  - Support Playlists created by Bellows.

## v2.2.11

- Added `Asset Report`.
  - Displays a report showing which assets in your world would not render correctly if they were loaded by someone else via your module.
  - For example, did you miss updating a reference to an asset that exists in your `/worlds` folder?
- Added new bundled Macros.
  - *Show Asset Report*
    - [View an example video](https://www.youtube.com/watch?v=eBLbUCNfsmk) running against the [Example Scene Packer](https://github.com/sneat/example-scene-packer) module.
  - *Show Scenes Worth Packing*
    - Displays a dialog that lists which Scenes contain data that would benefit from being packed by Scene Packer (e.g. which Scenes have Actors or Journal Pins on them).
- Fixed incorrectly showing Pack Scene Data context menu option.
  - `Pack Scene Data` context menu wasn't respecting the setting flag correctly. This menu item is once again off by default.

## v2.2.10

- Compatibility with Core v0.7.10

## v2.2.9

- Updated example module register code to explicitly wrap in a self-invoking anonymous function `(() => { ... })()`.
  - This prevents clashes with JS constants if more than one Scene Packed module is enabled.
  - **Please update your registration/initialisation code.**

## v2.2.8

- Fixed bug with exporting entities to Compendiums.
  - Thanks Charlie for the report.
- Added compatibility with Foundry VTT v0.8.5

## v2.2.7

- Added additional gates to ensure we only process data if there's valid data to process.

## v2.2.6

- Actually fix the logic condition for v2.2.4 for real this time.

## v2.2.5

- Fix the logic condition for v2.2.4

## v2.2.4

- Fixed error when Quick Encounters module was not installed on the server, rather than just not enabled.

## v2.2.3

- Added compatibility with Foundry VTT v0.8.4
- Fixed welcome and introduction journals being imported multiple times (once for each scene).

## v2.2.2

- Entity Default Permissions
  - Entities exported to compendiums with a default permission of something other than "None" will now import back again with that default permission.
  - This only applies to compendiums that are owned by a module registered with Scene Packer.

## v2.2.1

- Added compatibility with Foundry VTT v0.8.3
- Made Scene Performance Report macro more robust when there isn't a scene active - thanks [arcanistzed](https://github.com/League-of-Foundry-Developers/scene-packer/issues/17) for the report.

## v2.2.0

- Added support for packing Scenes that have embedded [Quick Encounters](https://foundryvtt.com/packages/quick-encounters).
- Added support for automatically importing Macros to the world via the `additionalMacros` variable. See [readme](https://github.com/League-of-Foundry-Developers/scene-packer#module-code-requirements) or embedded journal entries for details.
- Vastly changed the way that entities are referenced to rarely rely on name based matching.
  - *Please re-pack your adventures to ensure that `sourceId` values are set.*
    1. Re-export everything to your compendiums.
    1. Re-pack your Scenes.
    1. Re-export your Scenes to your compendiums.
  - This change is backwards compatible for now.
- After unpacking a Scene you will return to the Scenes tab in the sidebar.
  - It was somewhat frustrating ending up on the Actors, Journals or Playlists tab - whatever was the last thing to be imported.
- Improved Journal entries distributed with Scene Packer to provide more guidance and support.
- Added link to module showcasing features:
  - https://github.com/sneat/example-scene-packer

## v2.1.2

- Added new bundled Macros to:
  - *Reset world Scene Packer prompts*
    - Handy if you are wanting to test that "first load" experience.
  - *Verify module compendium data*
    - Useful to ensure that your compendiums have the required Scene Packer data embedded.
    - This Macro will get further functionality in future versions.
- Fixed bug which prevented updating links to Playlists within Journal entries.
- Fixed bug which prevented Scene Journals from relinking properly.

## v2.1.1

- Added support for Playlist compendium packs.
  - Playlists linked on a Packed Scene will automatically import if they don't already exist.

## v2.1.0

- Added support for Foundry VTT v0.8.2
  - Version 0.7.9 support will eventually be dropped. 
- Improved fallback functionality for [Automatic Journal Icon Numbers](https://foundryvtt.com/packages/journal-icon-numbers). More improvements in this space to come in future versions.

## v2.0.5

- Fixed Token <--> Actor linking when SourceId references exist. Thanks Falerion for providing the data to replicate.

## v2.0.4

- Fixed error shown when a non-GM user connects.
  - Error: User lacks permission to update the World setting

## v2.0.3

- Fixed the compendium packs being missing. Thanks Noshei :)
- Tokens no longer require names to be packed.
- Removed step specifying to re-export compendiums as it is no longer required.

## v2.0.2

- Load compendium pack data prior to trying to use it to reduce the chance of possible race conditions.
- Journal Pins that are entirely unlinked will no longer throw an error, they'll just be packed up and included as unlinked pins.

## v2.0.1

- Fixed bug where importing from compendiums would sometimes break.

## v2.0.0

- Major rewrite of how the module is accessed.
  - Scene Packer now supports more than one ScenePacker enabled module in a world. Previously they would conflict with each other and cause issues.
- DEPRECATED: Calls to `window['scene-packer']` have been deprecated in favour of a global `ScenePacker` object.
  - View the Readme for the new way to initialise Scene Packer.
    - `ScenePacker.Initialise({...});`
    - `ScenePacker.RelinkJournalEntries('module-name', {dryRun: true});`
    - `ScenePacker.PromptRelinkJournalEntries();`
    - `ScenePacker.HasPackedData(scene, moduleName);`
    - `ScenePacker['module-name'];`
    - etc.
- Made the `Enable Scene Packer context menu` setting appear under `Library: Scene Packer` rather than the module utilising Scene Packer.
- Packing a Scene will now store the initial view position of the Scene. Unpacking a Scene will use this value rather than defaulting to 0, 0 and a zoom of 1.
- The Welcome Journal will now only show once per module version, rather than once per imported Scene. Upgrading the version of your module will redisplay the Welcome Journal (allowing you to show Changelogs etc.).
- Added [libWrapper](https://foundryvtt.com/packages/lib-wrapper/) to set the `sourceId` value of entities imported from compendiums in versions of FoundryVTT prior to 0.8.0 (which does it by default).
  - This allows appropriate tracking and linking of entities imported.
- Unpacking a Scene will show its associated Journal entry to an authorised person. Generally this is just the GM unless your Journal has different permissions.
  - Journal sheets will not automatically appear if you use the "Import All" option on the dialog you receive when first enabling a "packed" module.
- Packing and Unpacking a Scene will prioritise matching based on `sourceId`'s for exact matches, rather than by name (it will still fall back to name based matching).
- Before unpacking a Scene, a check will be made to ensure the Scene was packed with a compatible version of Scene Packer.
- Added a performance report dialog option. Trigger it with `ScenePacker.ShowPerformanceReport();` or via the Macro in the compendium.
  - This can be useful when building your Scenes to get an idea of how "heavy" they are.
- Removed warning about remembering to Unpack after Packing. It's no longer needed. Unpacking a Scene over the top of itself won't cause any problems.

## v1.0.5

- Added "How to use" style journals to the Scene Packer compendium.
- Added options on how to initialise Scene Packer. See readme or compendium Journal for examples.
- Added "dry run" mode to `await window['scene-packer'].relinkJournalEntries('module-name', {dryRun: true});` allowing
  you to see the changes that will be made to compendium journals without actually making the changes.
- Added `await window['scene-packer'].promptRelinkJournalEntries();` as a way to prompt the module name and dry-run
  mode. Also added a macro version bundled in the compendium.
- Added better handling of cases where data wasn't in a valid state for packing.
- Added initial support for specifying Macro packs. Works similar to setting creature or journal
  packs. `packer.SetMacroPacks();`
- Removed `packer.DisableImportPrompts();` as it wouldn't fire at the appropriate time. See new methods for initialising
  Scene Packer for replacement option.
- Switched config option default so that Scene context menus (right clicking) no longer shows Scene Packer options by
  default (because most people are users, not developers).
- Added Macro compendium to assist with usage.
- Fixed minor typos and grammatical errors.

## v1.0.4

- Added welcome prompt to import and unpack all scenes in the adventure.
- Importing the adventure multiple times will no longer import the welcome journal multiple times.
- Removed compendium prompts. `packer.DisableImportPrompts();` will now disable the welcome prompt.

## v1.0.3

- Added `packer.DisableImportPrompts();` as a way to prevent the popups from appearing when opening your module's
  compendiums.
- Added `Unpack Scene Data` option to Scene context menu.
- Changed Scene context menu options to only show based on whether the Scene has Packed Data already.
- Default to showing the context menu on scenes for GMs.
- Changed the flag used to store whether the adventure module has been imported from a `boolean` to a `version` string
  to allow future support of "upgrades" to the module.
- Exposed `HasPackedData(scene, moduleName, tokenFlag, journalFlag)` static method to allow checking whether a given
  Scene has data packed for the given module.

## v1.0.2

- Fixed bug that would occur if Journal entries weren't in a folder of the same name as the adventure.
- Delay calling `scenePackerReady` hook until after the canvas is ready.
- Added `await window['scene-packer'].relinkJournalEntries('module-name');` static method
  - Automatically goes through the Journals in the module's compendium packs and updates the references from the World
    version to the Compendium versions.

## v1.0.1

- Added localization.
- Removed `SetCompendiumSceneName()` as it is no longer needed.

## v1.0.0

- Initial release.<|MERGE_RESOLUTION|>--- conflicted
+++ resolved
@@ -1,6 +1,5 @@
 # Changelog
 
-<<<<<<< HEAD
 ## v2.5.0
 
 - Removed support for v0.7.X of Foundry VTT.
@@ -13,12 +12,11 @@
   - This change comes at the cost of unnecessary updates until [Core V10](https://gitlab.com/foundrynet/foundryvtt/-/issues/6813) is released.
 - Upgraded the [libWrapper shim](https://github.com/ruipin/fvtt-lib-wrapper/blob/master/shim/SHIM.md) version.
 - Visually differentiate between running the Asset Report in "World" or "Module" mode. No functional changes.
-=======
+
 ## v2.4.5
 
 - Better support for relinking [Monk's Enhanced Journal](https://foundryvtt.com/packages/monks-enhanced-journal)'s relationships between Journals.
   - Please raise an [issue](https://github.com/League-of-Foundry-Developers/scene-packer/issues) if you encounter any problems.
->>>>>>> 93e421e8
 
 ## v2.4.4
 
