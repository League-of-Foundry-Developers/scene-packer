--- conflicted
+++ resolved
@@ -1,6 +1,5 @@
 # Changelog
 
-<<<<<<< HEAD
 ## v2.4.0
 
 - New feature: Distributing packed scenes and adventures via [Moulinette](https://www.moulinette.cloud/)
@@ -17,8 +16,6 @@
   - Unpacking will only work if the end-user utilises the "Import All" functionality. It *will not* work for individually imported actors.
 - Updated macro `Clean up #[CF_tempEntity] entries` to support deleting the CF entities from compendiums.
   - You must manually unlock the compendium first.
-- Added support for folders with manual sort values.
-  - Documents must be exported via [Compendium Folders](https://github.com/earlSt1/vtt-compendium-folders) "Export Folder Structure" functionality.
 - Added new `Hooks`:
   - `ScenePacker.importAllComplete` - Called after all documents in a pack have been imported.
     - `Hooks.on("ScenePacker.importAllComplete", (data) => { const {moduleName, adventureName, instance} = data; })`
@@ -26,13 +23,12 @@
     - `Hooks.on("ScenePacker.importMoulinetteComplete", (data) => { const {sceneID, actorID, info} = data; })`
   - `ScenePacker.sceneUnpacked` - Called after a scene has been unpacked.
     - `Hooks.on("ScenePacker.sceneUnpacked", (data) => { const {scene, moduleName, adventureName, instance} = data; })`
-=======
+
 ## v2.3.31
 
 - Support folder sorting via [Compendium Folders](https://github.com/earlSt1/vtt-compendium-folders/pull/135).
 - Fixed another interaction issue between [Monk's Active Tile Triggers](https://foundryvtt.com/packages/monks-active-tiles) and [Quick Encounters](https://foundryvtt.com/packages/quick-encounters).
   - MATT values would be updated correctly, but wouldn't persist after a refresh. This has now been fixed.
->>>>>>> 20fc759a
 
 ## v2.3.30
 
