# Changelog

<<<<<<< HEAD
## v2.4.0

- New feature: Distributing packed scenes and adventures via [Moulinette](https://www.moulinette.cloud/)
  - This feature allows content creators to distribute their creations to the community without needing to create modules for every release, reducing the number of modules an end-user needs to have installed.
  - End-users can import just the scene/s they need and all the associated assets and entities for those scenes will be automatically downloaded.
  - End-users can also import an entire adventure if the creator has enabled the option (some creators generate so much content that importing everything will slow the Foundry VTT instance down significantly).
  - Standard Moulinette features such as locking down access via Patreon tiers work.
  - See https://www.youtube.com/watch?v=XZjuE1j_7GQ for an example of how to use the new feature.
  - This feature is still in beta, so please report any issues you find.
- Updated wording to make it clearer when there are no modules correctly registered with Scene Packer.
  - Useful for new creators. This usually happens when you haven't quite initialised your module correctly.
  - A reminder that the [module generator](https://sneat.github.io/scene-packer-module-generator/) is a good starting point for generating modules that are compatible with Scene Packer.
- Added initial support for unpacking [Automated Evocations](https://github.com/theripper93/automated-evocations#store-companions-on-actor) companions.
  - Companion data must be stored on the actor prior to exporting to your compendium. See the [Automated Evocations module readme](https://github.com/theripper93/automated-evocations#store-companions-on-actor) for details.
  - Unpacking will only work if the end-user utilises the "Import All" functionality. It *will not* work for individually imported actors.
- Updated macro `Clean up #[CF_tempEntity] entries` to support deleting the CF entities from compendiums.
  - You must manually unlock the compendium first.
- Added new `Hooks`:
  - `ScenePacker.importAllComplete` - Called after all entities in a pack have been imported.
    - `Hooks.on("ScenePacker.importAllComplete", (data) => { const {moduleName, adventureName, instance} = data; })`
  - `ScenePacker.importMoulinetteComplete` - Called after entities in a pack from Moulinette have been imported.
    - `Hooks.on("ScenePacker.importMoulinetteComplete", (data) => { const {sceneID, actorID, info} = data; })`
  - `ScenePacker.sceneUnpacked` - Called after a scene has been unpacked.
    - `Hooks.on("ScenePacker.sceneUnpacked", (data) => { const {scene, moduleName, adventureName, instance} = data; })`
=======
## v2.3.30

- Fixed issue where packing a scene would not identify any [Monk's Active Tile Triggers](https://foundryvtt.com/packages/monks-active-tiles) to pack.
>>>>>>> 5e486b65

## v2.3.29

- Updated functionality for [Monk's Active Tile Triggers](https://foundryvtt.com/packages/monks-active-tiles) and [Quick Encounters](https://foundryvtt.com/packages/quick-encounters).
  - Supports new data references added by Monk's Active Tile Triggers.
    - Scene teleport syntax.
    - Rolltable syntax.
  - Supports new active tile's created by Quick Encounters.

## v2.3.28

- Fixed issue where an Actor, JournalEntry or Macro would incorrectly show as missing in the original source world due to data flags not existing on the source document.

## v2.3.27

- Updated macro `Clean up #[CF_tempEntity] entries` to support deleting the CF entities from compendiums.
- Updated macro `Show Scenes Worth Packing` to correctly identify [Monk's Active Tile Triggers](https://foundryvtt.com/packages/monks-active-tiles).

## v2.3.26

- Try an alternate search pack name when unable to find a pack. There are some cases where creators utilise world compendiums for Actor packs to get around the system specific limitations of Actor compendiums.

## v2.3.25

- Fixed issue where packing/unpacking a scene would only pack or unpack the currently active scene rather than the one selected.
  - Thanks to Virto Nex for reporting this issue.

## v2.3.24

- Specifically mark Scene Packer as compatible with Foundry Core V9.
  - Scene Packer remains backwards compatible to v0.7.9
  - Deprecation warnings will be removed in v2.4.0
- Added support for [Journal Anchor Links](https://foundryvtt.com/packages/jal).
  - Big thank you to Mgiepz for the community submission.
- Relinking entities will now ask you if you want to lock the compendiums, rather than doing it by default.
- Updated macro `Bulk Lock/Unlock compendiums` to support World compendiums.

## v2.3.23

- Adjust folder creation to work around changes in [Compendium Folders](https://foundryvtt.com/packages/compendium-folders) internal API.

## v2.3.22

- Fixed an edge case where relinking entities wouldn't match correctly if they originated from a DDB Import.
- Added macro `Bulk Unpack Scenes`
  - This macro will unpack any scene in your world that has not yet been unpacked. Useful if you have imported a bunch of Scenes all at once, but didn't use the "Import All" option.
- Reduce the number of notifications that show when unpacking a lot of scenes at once.

## v2.3.21

- Updated unpacking of [Monk's Active Tile Triggers](https://foundryvtt.com/packages/monks-active-tiles) to handle multiple references within a single action.
- Added alternate matching method when unpacking scenes.
- "Import all" will no longer show individual UI notifications. This will greatly cut down on the number of notifications that are shown.

## v2.3.20

- Allow journal unpacking to find by compendium reference as well.
  - This improves the likelihood of unpacking correctly, even if the IDs changed over time.
- Fixed a bug where tokens wouldn't correctly link to system compendiums, depending on how the module was initialised.
- Updated the `Show Scenes Worth Packing` macro display why a Scene should be packed and also added basic "verification" support to compare the compendium packs against the local scene data.
  - The verify step does not compare the packed data, it only checks for the presence of packed data.

## v2.3.19

- Added missing support for RollTable packing and unpacking within [Monk's Active Tile Triggers](https://foundryvtt.com/packages/monks-active-tiles).

## v2.3.18

- Added support for packing and unpacking remaining embedded references within [Monk's Active Tile Triggers](https://foundryvtt.com/packages/monks-active-tiles).
  - Triggers should all now correctly unpack and update their references appropriately.

## v2.3.17

- Updated the `Relink compendium entries` macro to support relinking RollTable entries.

## v2.3.16

- Fixed issue when packing a scene if `Monk's Active Tile Triggers` isn't installed on the instance.
- Added macro `Bulk Lock/Unlock compendiums`.
  - This macro allows you to bulk lock or unlock compendiums belonging to the selected module.

## v2.3.15

- Corrected the use of `additionalModulePacks` to be used across all of Scene Packer, rather than just within `Relink compendium entries`.

## v2.3.14

- Added support for packing and unpacking Macros embedded within [Monk's Active Tile Triggers](https://foundryvtt.com/packages/monks-active-tiles).
  - Thanks to "Name Here" for the feature suggestion.

## v2.3.13

- Changed the way that the initial import dialog shows for module upgrades.
  - Upgrading an existing Scene Packer packed module will now prompt the end-user to decide how they want the update to be imported.
  - Includes a big scary warning message to do backups first.
- Adds backwards compatible support for upcoming core version 9 prototype 2 release.

## v2.3.12

- Updated the `Relink compendium entries` macro to handle the case where *only* hyperlink style links exist within a journal. 
  - Previously the updates would only occur if at least one Foundry VTT style link existed.

## v2.3.11

- Updated the `Relink compendium entries` macro to now also search within Item descriptions for references to other entries.
  - If your game system uses a non-standard item description field, then the macro will not work/throw errors. Please report any issues you experience.

## v2.3.10

- Scene Packer will no longer change valid note icons.
  - Fixes issue [#60](https://github.com/League-of-Foundry-Developers/scene-packer/issues/60) reported by toastygm

## v2.3.9

- Added ability to relink entries across modules.
  - By setting the `additionalModulePacks` value in your initialisation script, you can specify additional modules to be considered as sources for the `Relink compendium journal entries` macro.
  - You might want to do this as a way to quickly relink Items to a system compendium (such as those in the `dnd5e` system), or to another module that you have listed as a dependency.
  - Feature suggested by `WarVisionary`.
- Added macro `Bulk replace asset references`.
  - This tool will search for asset references **within your world** that start with the provided value and replace that portion with the other provided value.
  - Includes a dry-run mode to see what it *would* do, without actually making changes.

## v2.3.8

- Fixed bug where `Import All` would import entities multiple times when multiple packs of the same type existed in a module.
- Fixed bug where Journals and Actors might be imported multiple times if an entry can't be found in the compendiums. Thanks `OwlbearAviary` and `WarVisionary` for the data to be able to replicate the issue.

## v2.3.7

- Manually clearing a Scene's packed data will now also reset which module it is packed against.
- Added bundled macro `Detach Scene from Scene Packer instance` to allow you to reset which module a Scene is packed against.
- Added references to https://sneat.github.io/scene-packer-module-generator/ as a way to jump start creating a new module.
  - Useful for those who:
    - want to create a Scene Packer integrated module
    - want to create a standard module
    - want to create a Shared Compendium module

## v2.3.6

- Ensure that entries that are packed with [Compendium Folders](https://foundryvtt.com/packages/compendium-folders) data are imported in the appropriate order to ensure that folder colours are built progressively.

## v2.3.5

- If the [Compendium Folders](https://foundryvtt.com/packages/compendium-folders) module is enabled, make use of its internal functionality to create the folder structures if they exist.
  - Will continue to do an approximation if `Compendium Folders` is not enabled.
- Utilise the folder colour set via [Compendium Folders](https://foundryvtt.com/packages/compendium-folders).
  - Note that if `Compendium Folders` is not enabled, the folder colours may not be quite as intended.

## v2.3.4

- Add error message when a scene with Journal Pins or Actor Tokens tries to be packed, but there aren't valid `journalPacks`/`creaturePacks` values defined for the module.
  - The console will try to suggest valid options for your module.

## v2.3.3

- Re-enable displaying the Welcome Journal when the "Import All" button is used.
- Added `Bulk pack scenes` macro
  - This macro will pack/repack all scenes in the requested scene folder.
  - Handy if you have several scenes in a folder that you are wanting to pack prior to exporting them.

## v2.3.2

- Fixed linking of Journal entries that contain spaces (was broken in v2.3.1).
  - Thanks toastygm

## v2.3.1

- Enhanced `Relink compendium journal entries` macro to support hyperlink style references such as:
  - `<a class="entity-link" data-entity="Actor" data-id="NzBhNmIwNTcxN2Y0">Commoner</a>`
  - `<a class="entity-link" data-entity="JournalEntry" data-id="NTkwZjliZmMwNGQ2">The Approach</a>`

## v2.3.0

- Added support for taking into account the folder structure that the [Compendium Folders](https://foundryvtt.com/packages/compendium-folders) module provides.
  - When automatically importing entities from compendiums (such as Actors and Journals), Scene Packer will check for the entity for embedded Compendium Folder data.
    - If present, Scene Packer will create folders with the same names and depth that the content creator intended.
    - As a content creator, simply export to your compendiums using the Compendium Folder `Export Folder Structure` functionality.
  - See the embedded Journal Entry for additional information.
  - *The end user does not need to install the Compendium Folder module.*
- Added an "Import all entities" option to the initial import dialog.
  - Selecting this option will import everything from all of the compendiums that belong to the registered module.
  - This option combined with the above `Compendium Folders` support allows end-users to have the same entities and folder structure as the content creator.
- Patched 0.7.x `"Sight angle must be between 1 and 360 degrees."` error message when importing from some compendium packs.
- Added automatic hash functionality when importing from compendiums, allowing for future update functionality.
  - This will allow content creators to update Journal Entries etc. in the future.
  - Utilises:
    - [fast-json-stable-stringify](https://github.com/epoberezkin/fast-json-stable-stringify) (MIT License)
    - [jsHashes](https://github.com/h2non/jshashes) (BSD-3-Clause License)
- Compatibility with Core v0.8.8

## v2.2.25

- As part of testing the upcoming [compendium index changes](https://gitlab.com/foundrynet/foundryvtt/-/issues/5453) in Core v0.8.8 it became clear that there were calls to `.getIndex()` that were not needed. These have been removed.
  - End users may experience a minor performance improvement.
- Disabled the in-your-face `libWrapper` warning and replaced it with a warning notification.

## v2.2.24

- Compatibility with Core v0.8.7
- Improved the actor and journal matching that occurs when packing a Scene.
  - This should help with cases where you have imported an Actor from a compendium, modified the Actor and then exported it to your compendium.
- Tokens not representing an Actor will be excluded from being packed.
  - This means that if you select "None" in the "Represented Actor" drop down, you can exclude certain Actors from being imported as part of the Scene unpacking process.
- Better error handling when unpacking and importing entities.
- Ensure Scene Packer flags are correctly saving when exporting to compendiums.

## v2.2.23

- Enhanced the `Asset Report`
  - Ambient sounds in a scene are now validated as well.

## v2.2.22

- Fixed `Relink compendium journal entries` macro on core v0.8.6

## v2.2.21

- Fixed packing Journal Pins in Core v0.8.3+
  - Document validation added in v0.8.3 broke the additional data that gets added to the scene notes. Now fixed again. Thanks Bradfordly :)

## v2.2.20

- Added ability to run the `Asset Report` against a module that contains compendium packs.
  - See [walkthrough video](https://www.youtube.com/watch?v=GgEQgl4fAjw) for a full rundown.

## v2.2.19

- Added ability to run the `Asset Report` against a single Scene.
  - Right click on a Scene in the sidebar to access `Run Asset Report`. Be sure to have enabled the `Show Context Menu` option for Scene Packer in settings.
- Re-added support for [Bug Reporter](https://foundryvtt.com/packages/bug-reporter) module in Core v0.8.3+.

## v2.2.18

- Fixed `Relink compendium journal entries` macro in v0.8.x
  - It now correctly locks and unlocks the compendium entries. Thanks Manfred.

## v2.2.17

- Enhanced the `Asset Report`.
  - Fixed asset concurrency sometimes generating incorrect reports.

## v2.2.16

- Updated the thumbnail generation for core Foundry VTT v0.7.x when exporting to a compendium.
  - Regenerate thumbnail image if there isn't already a valid compendium compatible image.
  - This patches v0.7.x to be more in line with how v0.8.x works.

## v2.2.15

- Enhanced the `Asset Report`.
  - Now limits asset validation to 10 concurrent requests to prevent server overloading/timing out requests.
  - The report is now collapsed by default and will show a summary. Click on the heading to expand the section.
  - Copying the report as JSON will now only copy the assets that have dependencies.

## v2.2.14

- Scene thumbnails are now generated for tile only Scenes when exporting to a Compendium
  - Core v0.7.x normally requires a Scene Background to generate a thumbnail.
- Added additional spacing to the Instance Prompt dialog.
- Downgraded several Errors to Warnings.

## v2.2.13

- Compatibility with Core v0.8.6
- Fixed further data incompatibilities between Core v0.7.x and Core v0.8.x

## v2.2.12

- Updated `Asset Report`
  - Handle inconsistencies in data formats between core v0.7.x and v0.8.x
  - Support Playlists created by Bellows.

## v2.2.11

- Added `Asset Report`.
  - Displays a report showing which assets in your world would not render correctly if they were loaded by someone else via your module.
  - For example, did you miss updating a reference to an asset that exists in your `/worlds` folder?
- Added new bundled Macros.
  - *Show Asset Report*
    - [View an example video](https://www.youtube.com/watch?v=eBLbUCNfsmk) running against the [Example Scene Packer](https://github.com/sneat/example-scene-packer) module.
  - *Show Scenes Worth Packing*
    - Displays a dialog that lists which Scenes contain data that would benefit from being packed by Scene Packer (e.g. which Scenes have Actors or Journal Pins on them).
- Fixed incorrectly showing Pack Scene Data context menu option.
  - `Pack Scene Data` context menu wasn't respecting the setting flag correctly. This menu item is once again off by default.

## v2.2.10

- Compatibility with Core v0.7.10

## v2.2.9

- Updated example module register code to explicitly wrap in a self-invoking anonymous function `(() => { ... })()`.
  - This prevents clashes with JS constants if more than one Scene Packed module is enabled.
  - **Please update your registration/initialisation code.**

## v2.2.8

- Fixed bug with exporting entities to Compendiums.
  - Thanks Charlie for the report.
- Added compatibility with Foundry VTT v0.8.5

## v2.2.7

- Added additional gates to ensure we only process data if there's valid data to process.

## v2.2.6

- Actually fix the logic condition for v2.2.4 for real this time.

## v2.2.5

- Fix the logic condition for v2.2.4

## v2.2.4

- Fixed error when Quick Encounters module was not installed on the server, rather than just not enabled.

## v2.2.3

- Added compatibility with Foundry VTT v0.8.4
- Fixed welcome and introduction journals being imported multiple times (once for each scene).

## v2.2.2

- Entity Default Permissions
  - Entities exported to compendiums with a default permission of something other than "None" will now import back again with that default permission.
  - This only applies to compendiums that are owned by a module registered with Scene Packer.

## v2.2.1

- Added compatibility with Foundry VTT v0.8.3
- Made Scene Performance Report macro more robust when there isn't a scene active - thanks [arcanistzed](https://github.com/League-of-Foundry-Developers/scene-packer/issues/17) for the report.

## v2.2.0

- Added support for packing Scenes that have embedded [Quick Encounters](https://foundryvtt.com/packages/quick-encounters).
- Added support for automatically importing Macros to the world via the `additionalMacros` variable. See [readme](https://github.com/League-of-Foundry-Developers/scene-packer#module-code-requirements) or embedded journal entries for details.
- Vastly changed the way that entities are referenced to rarely rely on name based matching.
  - *Please re-pack your adventures to ensure that `sourceId` values are set.*
    1. Re-export everything to your compendiums.
    1. Re-pack your Scenes.
    1. Re-export your Scenes to your compendiums.
  - This change is backwards compatible for now.
- After unpacking a Scene you will return to the Scenes tab in the sidebar.
  - It was somewhat frustrating ending up on the Actors, Journals or Playlists tab - whatever was the last thing to be imported.
- Improved Journal entries distributed with Scene Packer to provide more guidance and support.
- Added link to module showcasing features:
  - https://github.com/sneat/example-scene-packer

## v2.1.2

- Added new bundled Macros to:
  - *Reset world Scene Packer prompts*
    - Handy if you are wanting to test that "first load" experience.
  - *Verify module compendium data*
    - Useful to ensure that your compendiums have the required Scene Packer data embedded.
    - This Macro will get further functionality in future versions.
- Fixed bug which prevented updating links to Playlists within Journal entries.
- Fixed bug which prevented Scene Journals from relinking properly.

## v2.1.1

- Added support for Playlist compendium packs.
  - Playlists linked on a Packed Scene will automatically import if they don't already exist.

## v2.1.0

- Added support for Foundry VTT v0.8.2
  - Version 0.7.9 support will eventually be dropped. 
- Improved fallback functionality for [Automatic Journal Icon Numbers](https://foundryvtt.com/packages/journal-icon-numbers). More improvements in this space to come in future versions.

## v2.0.5

- Fixed Token <--> Actor linking when SourceId references exist. Thanks Falerion for providing the data to replicate.

## v2.0.4

- Fixed error shown when a non-GM user connects.
  - Error: User lacks permission to update the World setting

## v2.0.3

- Fixed the compendium packs being missing. Thanks Noshei :)
- Tokens no longer require names to be packed.
- Removed step specifying to re-export compendiums as it is no longer required.

## v2.0.2

- Load compendium pack data prior to trying to use it to reduce the chance of possible race conditions.
- Journal Pins that are entirely unlinked will no longer throw an error, they'll just be packed up and included as unlinked pins.

## v2.0.1

- Fixed bug where importing from compendiums would sometimes break.

## v2.0.0

- Major rewrite of how the module is accessed.
  - Scene Packer now supports more than one ScenePacker enabled module in a world. Previously they would conflict with each other and cause issues.
- DEPRECATED: Calls to `window['scene-packer']` have been deprecated in favour of a global `ScenePacker` object.
  - View the Readme for the new way to initialise Scene Packer.
    - `ScenePacker.Initialise({...});`
    - `ScenePacker.RelinkJournalEntries('module-name', {dryRun: true});`
    - `ScenePacker.PromptRelinkJournalEntries();`
    - `ScenePacker.HasPackedData(scene, moduleName);`
    - `ScenePacker['module-name'];`
    - etc.
- Made the `Enable Scene Packer context menu` setting appear under `Library: Scene Packer` rather than the module utilising Scene Packer.
- Packing a Scene will now store the initial view position of the Scene. Unpacking a Scene will use this value rather than defaulting to 0, 0 and a zoom of 1.
- The Welcome Journal will now only show once per module version, rather than once per imported Scene. Upgrading the version of your module will redisplay the Welcome Journal (allowing you to show Changelogs etc.).
- Added [libWrapper](https://foundryvtt.com/packages/lib-wrapper/) to set the `sourceId` value of entities imported from compendiums in versions of FoundryVTT prior to 0.8.0 (which does it by default).
  - This allows appropriate tracking and linking of entities imported.
- Unpacking a Scene will show its associated Journal entry to an authorised person. Generally this is just the GM unless your Journal has different permissions.
  - Journal sheets will not automatically appear if you use the "Import All" option on the dialog you receive when first enabling a "packed" module.
- Packing and Unpacking a Scene will prioritise matching based on `sourceId`'s for exact matches, rather than by name (it will still fall back to name based matching).
- Before unpacking a Scene, a check will be made to ensure the Scene was packed with a compatible version of Scene Packer.
- Added a performance report dialog option. Trigger it with `ScenePacker.ShowPerformanceReport();` or via the Macro in the compendium.
  - This can be useful when building your Scenes to get an idea of how "heavy" they are.
- Removed warning about remembering to Unpack after Packing. It's no longer needed. Unpacking a Scene over the top of itself won't cause any problems.

## v1.0.5

- Added "How to use" style journals to the Scene Packer compendium.
- Added options on how to initialise Scene Packer. See readme or compendium Journal for examples.
- Added "dry run" mode to `await window['scene-packer'].relinkJournalEntries('module-name', {dryRun: true});` allowing
  you to see the changes that will be made to compendium journals without actually making the changes.
- Added `await window['scene-packer'].promptRelinkJournalEntries();` as a way to prompt the module name and dry-run
  mode. Also added a macro version bundled in the compendium.
- Added better handling of cases where data wasn't in a valid state for packing.
- Added initial support for specifying Macro packs. Works similar to setting creature or journal
  packs. `packer.SetMacroPacks();`
- Removed `packer.DisableImportPrompts();` as it wouldn't fire at the appropriate time. See new methods for initialising
  Scene Packer for replacement option.
- Switched config option default so that Scene context menus (right clicking) no longer shows Scene Packer options by
  default (because most people are users, not developers).
- Added Macro compendium to assist with usage.
- Fixed minor typos and grammatical errors.

## v1.0.4

- Added welcome prompt to import and unpack all scenes in the adventure.
- Importing the adventure multiple times will no longer import the welcome journal multiple times.
- Removed compendium prompts. `packer.DisableImportPrompts();` will now disable the welcome prompt.

## v1.0.3

- Added `packer.DisableImportPrompts();` as a way to prevent the popups from appearing when opening your module's
  compendiums.
- Added `Unpack Scene Data` option to Scene context menu.
- Changed Scene context menu options to only show based on whether the Scene has Packed Data already.
- Default to showing the context menu on scenes for GMs.
- Changed the flag used to store whether the adventure module has been imported from a `boolean` to a `version` string
  to allow future support of "upgrades" to the module.
- Exposed `HasPackedData(scene, moduleName, tokenFlag, journalFlag)` static method to allow checking whether a given
  Scene has data packed for the given module.

## v1.0.2

- Fixed bug that would occur if Journal entries weren't in a folder of the same name as the adventure.
- Delay calling `scenePackerReady` hook until after the canvas is ready.
- Added `await window['scene-packer'].relinkJournalEntries('module-name');` static method
  - Automatically goes through the Journals in the module's compendium packs and updates the references from the World
    version to the Compendium versions.

## v1.0.1

- Added localization.
- Removed `SetCompendiumSceneName()` as it is no longer needed.

## v1.0.0

- Initial release.<|MERGE_RESOLUTION|>--- conflicted
+++ resolved
@@ -1,6 +1,5 @@
 # Changelog
 
-<<<<<<< HEAD
 ## v2.4.0
 
 - New feature: Distributing packed scenes and adventures via [Moulinette](https://www.moulinette.cloud/)
@@ -25,11 +24,10 @@
     - `Hooks.on("ScenePacker.importMoulinetteComplete", (data) => { const {sceneID, actorID, info} = data; })`
   - `ScenePacker.sceneUnpacked` - Called after a scene has been unpacked.
     - `Hooks.on("ScenePacker.sceneUnpacked", (data) => { const {scene, moduleName, adventureName, instance} = data; })`
-=======
+
 ## v2.3.30
 
 - Fixed issue where packing a scene would not identify any [Monk's Active Tile Triggers](https://foundryvtt.com/packages/monks-active-tiles) to pack.
->>>>>>> 5e486b65
 
 ## v2.3.29
 
