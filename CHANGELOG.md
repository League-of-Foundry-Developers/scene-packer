--- conflicted
+++ resolved
@@ -1,6 +1,5 @@
 # Changelog
 
-<<<<<<< HEAD
 ## v2.4.0
 
 - New feature: Distributing packed scenes and adventures via [Moulinette](https://www.moulinette.cloud/)
@@ -25,7 +24,7 @@
     - `Hooks.on("ScenePacker.importMoulinetteComplete", (data) => { const {sceneID, actorID, info} = data; })`
   - `ScenePacker.sceneUnpacked` - Called after a scene has been unpacked.
     - `Hooks.on("ScenePacker.sceneUnpacked", (data) => { const {scene, moduleName, adventureName, instance} = data; })`
-=======
+
 ## v2.3.29
 
 - Updated functionality for [Monk's Active Tile Triggers](https://foundryvtt.com/packages/monks-active-tiles) and [Quick Encounters](https://foundryvtt.com/packages/quick-encounters).
@@ -33,7 +32,6 @@
     - Scene teleport syntax.
     - Rolltable syntax.
   - Supports new active tile's created by Quick Encounters.
->>>>>>> 38fc3411
 
 ## v2.3.28
 
