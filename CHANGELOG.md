# Changelog

<<<<<<< HEAD
## v2.4.0

- New feature: Distributing packed scenes and adventures via [Moulinette](https://www.moulinette.cloud/)
  - This feature allows content creators to distribute their creations to the community without needing to create modules for every release, reducing the number of modules an end-user needs to have installed.
  - End-users can import just the scene/s they need and all the associated assets and entities for those scenes will be automatically downloaded.
  - End-users can also import an entire adventure if the creator has enabled the option (some creators generate so much content that importing everything will slow the Foundry VTT instance down significantly).
  - Standard Moulinette features such as locking down access via Patreon tiers work.
  - See *placeholder link* for an example of how to use the new feature.
  - This feature is still in beta, so please report any issues you find.
- Updated wording to make it clearer when there are no modules correctly registered with Scene Packer.
  - Useful for new creators. This usually happens when you haven't quite initialised your module correctly.
  - A reminder that the [module generator](https://sneat.github.io/scene-packer-module-generator/) is a good starting point for generating modules that are compatible with Scene Packer.
- Added initial support for unpacking [Automated Evocations](https://github.com/theripper93/automated-evocations#store-companions-on-actor) companions.
  - Companion data must be stored on the actor prior to exporting to your compendium. See the [Automated Evocations module readme](https://github.com/theripper93/automated-evocations#store-companions-on-actor) for details.
  - Unpacking will only work if the end-user utilises the "Import All" functionality. It *will not* work for individually imported actors.
- Updated macro `Clean up #[CF_tempEntity] entries` to support deleting the CF entities from compendiums.
  - You must manually unlock the compendium first.
- Added new `Hooks`:
  - `ScenePacker.importAllComplete` - Called after all entities in a pack have been imported.
    - `Hooks.on("ScenePacker.importAllComplete", (data) => { const {moduleName, adventureName, instance} = data; })`
  - `ScenePacker.importMoulinetteComplete` - Called after entities in a pack from Moulinette have been imported.
    - `Hooks.on("ScenePacker.importMoulinetteComplete", (data) => { const {sceneID, actorID, info} = data; })`
  - `ScenePacker.sceneUnpacked` - Called after a scene has been unpacked.
    - `Hooks.on("ScenePacker.sceneUnpacked", (data) => { const {scene, moduleName, adventureName, instance} = data; })` 
=======
## v2.3.28

- Fixed issue where an Actor, JournalEntry or Macro would incorrectly show as missing in the original source world due to data flags not existing on the source document.
>>>>>>> 19be3ffd

## v2.3.27

- Updated macro `Clean up #[CF_tempEntity] entries` to support deleting the CF entities from compendiums.
- Updated macro `Show Scenes Worth Packing` to correctly identify [Monk's Active Tile Triggers](https://foundryvtt.com/packages/monks-active-tiles).

## v2.3.26

- Try an alternate search pack name when unable to find a pack. There are some cases where creators utilise world compendiums for Actor packs to get around the system specific limitations of Actor compendiums.

## v2.3.25

- Fixed issue where packing/unpacking a scene would only pack or unpack the currently active scene rather than the one selected.
  - Thanks to Virto Nex for reporting this issue.

## v2.3.24

- Specifically mark Scene Packer as compatible with Foundry Core V9.
  - Scene Packer remains backwards compatible to v0.7.9
  - Deprecation warnings will be removed in v2.4.0
- Added support for [Journal Anchor Links](https://foundryvtt.com/packages/jal).
  - Big thank you to Mgiepz for the community submission.
- Relinking entities will now ask you if you want to lock the compendiums, rather than doing it by default.
- Updated macro `Bulk Lock/Unlock compendiums` to support World compendiums.

## v2.3.23

- Adjust folder creation to work around changes in [Compendium Folders](https://foundryvtt.com/packages/compendium-folders) internal API.

## v2.3.22

- Fixed an edge case where relinking entities wouldn't match correctly if they originated from a DDB Import.
- Added macro `Bulk Unpack Scenes`
  - This macro will unpack any scene in your world that has not yet been unpacked. Useful if you have imported a bunch of Scenes all at once, but didn't use the "Import All" option.
- Reduce the number of notifications that show when unpacking a lot of scenes at once.

## v2.3.21

- Updated unpacking of [Monk's Active Tile Triggers](https://foundryvtt.com/packages/monks-active-tiles) to handle multiple references within a single action.
- Added alternate matching method when unpacking scenes.
- "Import all" will no longer show individual UI notifications. This will greatly cut down on the number of notifications that are shown.

## v2.3.20

- Allow journal unpacking to find by compendium reference as well.
  - This improves the likelihood of unpacking correctly, even if the IDs changed over time.
- Fixed a bug where tokens wouldn't correctly link to system compendiums, depending on how the module was initialised.
- Updated the `Show Scenes Worth Packing` macro display why a Scene should be packed and also added basic "verification" support to compare the compendium packs against the local scene data.
  - The verify step does not compare the packed data, it only checks for the presence of packed data.

## v2.3.19

- Added missing support for RollTable packing and unpacking within [Monk's Active Tile Triggers](https://foundryvtt.com/packages/monks-active-tiles).

## v2.3.18

- Added support for packing and unpacking remaining embedded references within [Monk's Active Tile Triggers](https://foundryvtt.com/packages/monks-active-tiles).
  - Triggers should all now correctly unpack and update their references appropriately.

## v2.3.17

- Updated the `Relink compendium entries` macro to support relinking RollTable entries.

## v2.3.16

- Fixed issue when packing a scene if `Monk's Active Tile Triggers` isn't installed on the instance.
- Added macro `Bulk Lock/Unlock compendiums`.
  - This macro allows you to bulk lock or unlock compendiums belonging to the selected module.

## v2.3.15

- Corrected the use of `additionalModulePacks` to be used across all of Scene Packer, rather than just within `Relink compendium entries`.

## v2.3.14

- Added support for packing and unpacking Macros embedded within [Monk's Active Tile Triggers](https://foundryvtt.com/packages/monks-active-tiles).
  - Thanks to "Name Here" for the feature suggestion.

## v2.3.13

- Changed the way that the initial import dialog shows for module upgrades.
  - Upgrading an existing Scene Packer packed module will now prompt the end-user to decide how they want the update to be imported.
  - Includes a big scary warning message to do backups first.
- Adds backwards compatible support for upcoming core version 9 prototype 2 release.

## v2.3.12

- Updated the `Relink compendium entries` macro to handle the case where *only* hyperlink style links exist within a journal. 
  - Previously the updates would only occur if at least one Foundry VTT style link existed.

## v2.3.11

- Updated the `Relink compendium entries` macro to now also search within Item descriptions for references to other entries.
  - If your game system uses a non-standard item description field, then the macro will not work/throw errors. Please report any issues you experience.

## v2.3.10

- Scene Packer will no longer change valid note icons.
  - Fixes issue [#60](https://github.com/League-of-Foundry-Developers/scene-packer/issues/60) reported by toastygm

## v2.3.9

- Added ability to relink entries across modules.
  - By setting the `additionalModulePacks` value in your initialisation script, you can specify additional modules to be considered as sources for the `Relink compendium journal entries` macro.
  - You might want to do this as a way to quickly relink Items to a system compendium (such as those in the `dnd5e` system), or to another module that you have listed as a dependency.
  - Feature suggested by `WarVisionary`.
- Added macro `Bulk replace asset references`.
  - This tool will search for asset references **within your world** that start with the provided value and replace that portion with the other provided value.
  - Includes a dry-run mode to see what it *would* do, without actually making changes.

## v2.3.8

- Fixed bug where `Import All` would import entities multiple times when multiple packs of the same type existed in a module.
- Fixed bug where Journals and Actors might be imported multiple times if an entry can't be found in the compendiums. Thanks `OwlbearAviary` and `WarVisionary` for the data to be able to replicate the issue.

## v2.3.7

- Manually clearing a Scene's packed data will now also reset which module it is packed against.
- Added bundled macro `Detach Scene from Scene Packer instance` to allow you to reset which module a Scene is packed against.
- Added references to https://sneat.github.io/scene-packer-module-generator/ as a way to jump start creating a new module.
  - Useful for those who:
    - want to create a Scene Packer integrated module
    - want to create a standard module
    - want to create a Shared Compendium module

## v2.3.6

- Ensure that entries that are packed with [Compendium Folders](https://foundryvtt.com/packages/compendium-folders) data are imported in the appropriate order to ensure that folder colours are built progressively.

## v2.3.5

- If the [Compendium Folders](https://foundryvtt.com/packages/compendium-folders) module is enabled, make use of its internal functionality to create the folder structures if they exist.
  - Will continue to do an approximation if `Compendium Folders` is not enabled.
- Utilise the folder colour set via [Compendium Folders](https://foundryvtt.com/packages/compendium-folders).
  - Note that if `Compendium Folders` is not enabled, the folder colours may not be quite as intended.

## v2.3.4

- Add error message when a scene with Journal Pins or Actor Tokens tries to be packed, but there aren't valid `journalPacks`/`creaturePacks` values defined for the module.
  - The console will try to suggest valid options for your module.

## v2.3.3

- Re-enable displaying the Welcome Journal when the "Import All" button is used.
- Added `Bulk pack scenes` macro
  - This macro will pack/repack all scenes in the requested scene folder.
  - Handy if you have several scenes in a folder that you are wanting to pack prior to exporting them.

## v2.3.2

- Fixed linking of Journal entries that contain spaces (was broken in v2.3.1).
  - Thanks toastygm

## v2.3.1

- Enhanced `Relink compendium journal entries` macro to support hyperlink style references such as:
  - `<a class="entity-link" data-entity="Actor" data-id="NzBhNmIwNTcxN2Y0">Commoner</a>`
  - `<a class="entity-link" data-entity="JournalEntry" data-id="NTkwZjliZmMwNGQ2">The Approach</a>`

## v2.3.0

- Added support for taking into account the folder structure that the [Compendium Folders](https://foundryvtt.com/packages/compendium-folders) module provides.
  - When automatically importing entities from compendiums (such as Actors and Journals), Scene Packer will check for the entity for embedded Compendium Folder data.
    - If present, Scene Packer will create folders with the same names and depth that the content creator intended.
    - As a content creator, simply export to your compendiums using the Compendium Folder `Export Folder Structure` functionality.
  - See the embedded Journal Entry for additional information.
  - *The end user does not need to install the Compendium Folder module.*
- Added an "Import all entities" option to the initial import dialog.
  - Selecting this option will import everything from all of the compendiums that belong to the registered module.
  - This option combined with the above `Compendium Folders` support allows end-users to have the same entities and folder structure as the content creator.
- Patched 0.7.x `"Sight angle must be between 1 and 360 degrees."` error message when importing from some compendium packs.
- Added automatic hash functionality when importing from compendiums, allowing for future update functionality.
  - This will allow content creators to update Journal Entries etc. in the future.
  - Utilises:
    - [fast-json-stable-stringify](https://github.com/epoberezkin/fast-json-stable-stringify) (MIT License)
    - [jsHashes](https://github.com/h2non/jshashes) (BSD-3-Clause License)
- Compatibility with Core v0.8.8

## v2.2.25

- As part of testing the upcoming [compendium index changes](https://gitlab.com/foundrynet/foundryvtt/-/issues/5453) in Core v0.8.8 it became clear that there were calls to `.getIndex()` that were not needed. These have been removed.
  - End users may experience a minor performance improvement.
- Disabled the in-your-face `libWrapper` warning and replaced it with a warning notification.

## v2.2.24

- Compatibility with Core v0.8.7
- Improved the actor and journal matching that occurs when packing a Scene.
  - This should help with cases where you have imported an Actor from a compendium, modified the Actor and then exported it to your compendium.
- Tokens not representing an Actor will be excluded from being packed.
  - This means that if you select "None" in the "Represented Actor" drop down, you can exclude certain Actors from being imported as part of the Scene unpacking process.
- Better error handling when unpacking and importing entities.
- Ensure Scene Packer flags are correctly saving when exporting to compendiums.

## v2.2.23

- Enhanced the `Asset Report`
  - Ambient sounds in a scene are now validated as well.

## v2.2.22

- Fixed `Relink compendium journal entries` macro on core v0.8.6

## v2.2.21

- Fixed packing Journal Pins in Core v0.8.3+
  - Document validation added in v0.8.3 broke the additional data that gets added to the scene notes. Now fixed again. Thanks Bradfordly :)

## v2.2.20

- Added ability to run the `Asset Report` against a module that contains compendium packs.
  - See [walkthrough video](https://www.youtube.com/watch?v=GgEQgl4fAjw) for a full rundown.

## v2.2.19

- Added ability to run the `Asset Report` against a single Scene.
  - Right click on a Scene in the sidebar to access `Run Asset Report`. Be sure to have enabled the `Show Context Menu` option for Scene Packer in settings.
- Re-added support for [Bug Reporter](https://foundryvtt.com/packages/bug-reporter) module in Core v0.8.3+.

## v2.2.18

- Fixed `Relink compendium journal entries` macro in v0.8.x
  - It now correctly locks and unlocks the compendium entries. Thanks Manfred.

## v2.2.17

- Enhanced the `Asset Report`.
  - Fixed asset concurrency sometimes generating incorrect reports.

## v2.2.16

- Updated the thumbnail generation for core Foundry VTT v0.7.x when exporting to a compendium.
  - Regenerate thumbnail image if there isn't already a valid compendium compatible image.
  - This patches v0.7.x to be more in line with how v0.8.x works.

## v2.2.15

- Enhanced the `Asset Report`.
  - Now limits asset validation to 10 concurrent requests to prevent server overloading/timing out requests.
  - The report is now collapsed by default and will show a summary. Click on the heading to expand the section.
  - Copying the report as JSON will now only copy the assets that have dependencies.

## v2.2.14

- Scene thumbnails are now generated for tile only Scenes when exporting to a Compendium
  - Core v0.7.x normally requires a Scene Background to generate a thumbnail.
- Added additional spacing to the Instance Prompt dialog.
- Downgraded several Errors to Warnings.

## v2.2.13

- Compatibility with Core v0.8.6
- Fixed further data incompatibilities between Core v0.7.x and Core v0.8.x

## v2.2.12

- Updated `Asset Report`
  - Handle inconsistencies in data formats between core v0.7.x and v0.8.x
  - Support Playlists created by Bellows.

## v2.2.11

- Added `Asset Report`.
  - Displays a report showing which assets in your world would not render correctly if they were loaded by someone else via your module.
  - For example, did you miss updating a reference to an asset that exists in your `/worlds` folder?
- Added new bundled Macros.
  - *Show Asset Report*
    - [View an example video](https://www.youtube.com/watch?v=eBLbUCNfsmk) running against the [Example Scene Packer](https://github.com/sneat/example-scene-packer) module.
  - *Show Scenes Worth Packing*
    - Displays a dialog that lists which Scenes contain data that would benefit from being packed by Scene Packer (e.g. which Scenes have Actors or Journal Pins on them).
- Fixed incorrectly showing Pack Scene Data context menu option.
  - `Pack Scene Data` context menu wasn't respecting the setting flag correctly. This menu item is once again off by default.

## v2.2.10

- Compatibility with Core v0.7.10

## v2.2.9

- Updated example module register code to explicitly wrap in a self-invoking anonymous function `(() => { ... })()`.
  - This prevents clashes with JS constants if more than one Scene Packed module is enabled.
  - **Please update your registration/initialisation code.**

## v2.2.8

- Fixed bug with exporting entities to Compendiums.
  - Thanks Charlie for the report.
- Added compatibility with Foundry VTT v0.8.5

## v2.2.7

- Added additional gates to ensure we only process data if there's valid data to process.

## v2.2.6

- Actually fix the logic condition for v2.2.4 for real this time.

## v2.2.5

- Fix the logic condition for v2.2.4

## v2.2.4

- Fixed error when Quick Encounters module was not installed on the server, rather than just not enabled.

## v2.2.3

- Added compatibility with Foundry VTT v0.8.4
- Fixed welcome and introduction journals being imported multiple times (once for each scene).

## v2.2.2

- Entity Default Permissions
  - Entities exported to compendiums with a default permission of something other than "None" will now import back again with that default permission.
  - This only applies to compendiums that are owned by a module registered with Scene Packer.

## v2.2.1

- Added compatibility with Foundry VTT v0.8.3
- Made Scene Performance Report macro more robust when there isn't a scene active - thanks [arcanistzed](https://github.com/League-of-Foundry-Developers/scene-packer/issues/17) for the report.

## v2.2.0

- Added support for packing Scenes that have embedded [Quick Encounters](https://foundryvtt.com/packages/quick-encounters).
- Added support for automatically importing Macros to the world via the `additionalMacros` variable. See [readme](https://github.com/League-of-Foundry-Developers/scene-packer#module-code-requirements) or embedded journal entries for details.
- Vastly changed the way that entities are referenced to rarely rely on name based matching.
  - *Please re-pack your adventures to ensure that `sourceId` values are set.*
    1. Re-export everything to your compendiums.
    1. Re-pack your Scenes.
    1. Re-export your Scenes to your compendiums.
  - This change is backwards compatible for now.
- After unpacking a Scene you will return to the Scenes tab in the sidebar.
  - It was somewhat frustrating ending up on the Actors, Journals or Playlists tab - whatever was the last thing to be imported.
- Improved Journal entries distributed with Scene Packer to provide more guidance and support.
- Added link to module showcasing features:
  - https://github.com/sneat/example-scene-packer

## v2.1.2

- Added new bundled Macros to:
  - *Reset world Scene Packer prompts*
    - Handy if you are wanting to test that "first load" experience.
  - *Verify module compendium data*
    - Useful to ensure that your compendiums have the required Scene Packer data embedded.
    - This Macro will get further functionality in future versions.
- Fixed bug which prevented updating links to Playlists within Journal entries.
- Fixed bug which prevented Scene Journals from relinking properly.

## v2.1.1

- Added support for Playlist compendium packs.
  - Playlists linked on a Packed Scene will automatically import if they don't already exist.

## v2.1.0

- Added support for Foundry VTT v0.8.2
  - Version 0.7.9 support will eventually be dropped. 
- Improved fallback functionality for [Automatic Journal Icon Numbers](https://foundryvtt.com/packages/journal-icon-numbers). More improvements in this space to come in future versions.

## v2.0.5

- Fixed Token <--> Actor linking when SourceId references exist. Thanks Falerion for providing the data to replicate.

## v2.0.4

- Fixed error shown when a non-GM user connects.
  - Error: User lacks permission to update the World setting

## v2.0.3

- Fixed the compendium packs being missing. Thanks Noshei :)
- Tokens no longer require names to be packed.
- Removed step specifying to re-export compendiums as it is no longer required.

## v2.0.2

- Load compendium pack data prior to trying to use it to reduce the chance of possible race conditions.
- Journal Pins that are entirely unlinked will no longer throw an error, they'll just be packed up and included as unlinked pins.

## v2.0.1

- Fixed bug where importing from compendiums would sometimes break.

## v2.0.0

- Major rewrite of how the module is accessed.
  - Scene Packer now supports more than one ScenePacker enabled module in a world. Previously they would conflict with each other and cause issues.
- DEPRECATED: Calls to `window['scene-packer']` have been deprecated in favour of a global `ScenePacker` object.
  - View the Readme for the new way to initialise Scene Packer.
    - `ScenePacker.Initialise({...});`
    - `ScenePacker.RelinkJournalEntries('module-name', {dryRun: true});`
    - `ScenePacker.PromptRelinkJournalEntries();`
    - `ScenePacker.HasPackedData(scene, moduleName);`
    - `ScenePacker['module-name'];`
    - etc.
- Made the `Enable Scene Packer context menu` setting appear under `Library: Scene Packer` rather than the module utilising Scene Packer.
- Packing a Scene will now store the initial view position of the Scene. Unpacking a Scene will use this value rather than defaulting to 0, 0 and a zoom of 1.
- The Welcome Journal will now only show once per module version, rather than once per imported Scene. Upgrading the version of your module will redisplay the Welcome Journal (allowing you to show Changelogs etc.).
- Added [libWrapper](https://foundryvtt.com/packages/lib-wrapper/) to set the `sourceId` value of entities imported from compendiums in versions of FoundryVTT prior to 0.8.0 (which does it by default).
  - This allows appropriate tracking and linking of entities imported.
- Unpacking a Scene will show its associated Journal entry to an authorised person. Generally this is just the GM unless your Journal has different permissions.
  - Journal sheets will not automatically appear if you use the "Import All" option on the dialog you receive when first enabling a "packed" module.
- Packing and Unpacking a Scene will prioritise matching based on `sourceId`'s for exact matches, rather than by name (it will still fall back to name based matching).
- Before unpacking a Scene, a check will be made to ensure the Scene was packed with a compatible version of Scene Packer.
- Added a performance report dialog option. Trigger it with `ScenePacker.ShowPerformanceReport();` or via the Macro in the compendium.
  - This can be useful when building your Scenes to get an idea of how "heavy" they are.
- Removed warning about remembering to Unpack after Packing. It's no longer needed. Unpacking a Scene over the top of itself won't cause any problems.

## v1.0.5

- Added "How to use" style journals to the Scene Packer compendium.
- Added options on how to initialise Scene Packer. See readme or compendium Journal for examples.
- Added "dry run" mode to `await window['scene-packer'].relinkJournalEntries('module-name', {dryRun: true});` allowing
  you to see the changes that will be made to compendium journals without actually making the changes.
- Added `await window['scene-packer'].promptRelinkJournalEntries();` as a way to prompt the module name and dry-run
  mode. Also added a macro version bundled in the compendium.
- Added better handling of cases where data wasn't in a valid state for packing.
- Added initial support for specifying Macro packs. Works similar to setting creature or journal
  packs. `packer.SetMacroPacks();`
- Removed `packer.DisableImportPrompts();` as it wouldn't fire at the appropriate time. See new methods for initialising
  Scene Packer for replacement option.
- Switched config option default so that Scene context menus (right clicking) no longer shows Scene Packer options by
  default (because most people are users, not developers).
- Added Macro compendium to assist with usage.
- Fixed minor typos and grammatical errors.

## v1.0.4

- Added welcome prompt to import and unpack all scenes in the adventure.
- Importing the adventure multiple times will no longer import the welcome journal multiple times.
- Removed compendium prompts. `packer.DisableImportPrompts();` will now disable the welcome prompt.

## v1.0.3

- Added `packer.DisableImportPrompts();` as a way to prevent the popups from appearing when opening your module's
  compendiums.
- Added `Unpack Scene Data` option to Scene context menu.
- Changed Scene context menu options to only show based on whether the Scene has Packed Data already.
- Default to showing the context menu on scenes for GMs.
- Changed the flag used to store whether the adventure module has been imported from a `boolean` to a `version` string
  to allow future support of "upgrades" to the module.
- Exposed `HasPackedData(scene, moduleName, tokenFlag, journalFlag)` static method to allow checking whether a given
  Scene has data packed for the given module.

## v1.0.2

- Fixed bug that would occur if Journal entries weren't in a folder of the same name as the adventure.
- Delay calling `scenePackerReady` hook until after the canvas is ready.
- Added `await window['scene-packer'].relinkJournalEntries('module-name');` static method
  - Automatically goes through the Journals in the module's compendium packs and updates the references from the World
    version to the Compendium versions.

## v1.0.1

- Added localization.
- Removed `SetCompendiumSceneName()` as it is no longer needed.

## v1.0.0

- Initial release.<|MERGE_RESOLUTION|>--- conflicted
+++ resolved
@@ -1,6 +1,5 @@
 # Changelog
 
-<<<<<<< HEAD
 ## v2.4.0
 
 - New feature: Distributing packed scenes and adventures via [Moulinette](https://www.moulinette.cloud/)
@@ -24,12 +23,11 @@
   - `ScenePacker.importMoulinetteComplete` - Called after entities in a pack from Moulinette have been imported.
     - `Hooks.on("ScenePacker.importMoulinetteComplete", (data) => { const {sceneID, actorID, info} = data; })`
   - `ScenePacker.sceneUnpacked` - Called after a scene has been unpacked.
-    - `Hooks.on("ScenePacker.sceneUnpacked", (data) => { const {scene, moduleName, adventureName, instance} = data; })` 
-=======
+    - `Hooks.on("ScenePacker.sceneUnpacked", (data) => { const {scene, moduleName, adventureName, instance} = data; })`
+
 ## v2.3.28
 
 - Fixed issue where an Actor, JournalEntry or Macro would incorrectly show as missing in the original source world due to data flags not existing on the source document.
->>>>>>> 19be3ffd
 
 ## v2.3.27
 
