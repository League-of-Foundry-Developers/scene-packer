--- conflicted
+++ resolved
@@ -2713,21 +2713,13 @@
       if (CONSTANTS.IsV8orNewer()) {
         matches = game.journal.contents.filter(a => {
           return (
-<<<<<<< HEAD
-            a.id === journal.entryId || a.getFlag(CONSTANTS.MODULE_NAME, 'sourceId') === journal.sourceId || a.getFlag('core', 'sourceId') === journal.sourceId || a.getFlag('core', 'sourceId') === journal.compendiumSourceId
-=======
             a.uuid === journal.sourceId || a.getFlag(CONSTANTS.MODULE_NAME, 'sourceId') === journal.sourceId || a.getFlag('core', 'sourceId') === journal.sourceId || a.getFlag('core', 'sourceId') === journal.compendiumSourceId
->>>>>>> 19be3ffd
           ) && !a.getFlag(CONSTANTS.MODULE_NAME, 'deprecated');
         });
       } else {
         matches = game.journal.entities.filter(a => {
           return (
-<<<<<<< HEAD
-            a.id === journal.entryId || a.getFlag(CONSTANTS.MODULE_NAME, 'sourceId') === journal.sourceId || a.getFlag('core', 'sourceId') === journal.sourceId || a.getFlag('core', 'sourceId') === journal.compendiumSourceId
-=======
             a.uuid === journal.sourceId || a.getFlag(CONSTANTS.MODULE_NAME, 'sourceId') === journal.sourceId || a.getFlag('core', 'sourceId') === journal.sourceId || a.getFlag('core', 'sourceId') === journal.compendiumSourceId
->>>>>>> 19be3ffd
           ) && !a.getFlag(CONSTANTS.MODULE_NAME, 'deprecated');
         });
       }
