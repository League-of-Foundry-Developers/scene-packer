--- conflicted
+++ resolved
@@ -3783,10 +3783,6 @@
       return;
     }
 
-<<<<<<< HEAD
-    const encounterData = getProperty(journalData, 'flags.monks-enhanced-journal');
-    if (encounterData?.type !== 'encounter') {
-=======
     await ScenePacker.UnpackEnhancedJournalRelationshipData(journal);
     await ScenePacker.UnpackEnhancedJournalActorData(journal);
     await ScenePacker.UnpackEnhancedJournalEncounterData(journal);
@@ -3801,7 +3797,12 @@
       return;
     }
 
-    const enhancedJournal = getProperty(journal, 'data.flags.monks-enhanced-journal');
+    const journalData = CONSTANTS.IsV10orNewer() ? journal : journal?.data;
+    if (!journalData) {
+      return;
+    }
+
+    const enhancedJournal = getProperty(journalData, 'flags.monks-enhanced-journal');
     let enhancedActor = enhancedJournal?.actor;
     if (!enhancedActor) {
       return;
@@ -3827,7 +3828,7 @@
     ScenePacker.logType(
       CONSTANTS.MODULE_NAME,
       'info',
-      true,
+      false,
       game.i18n.format(
         'SCENE-PACKER.world-conversion.compendiums.monks-enhanced-journal-actor.updating-references-console',
         {
@@ -3838,9 +3839,7 @@
       ),
     );
 
-    await journal.update({
-      'flags.monks-enhanced-journal.actor': enhancedActor,
-    });
+    await journal.update({'flags.monks-enhanced-journal.actor': enhancedActor});
   }
 
   /**
@@ -3852,12 +3851,17 @@
       return;
     }
 
-    const enhancedJournal = getProperty(journal, 'data.flags.monks-enhanced-journal');
+    const journalData = CONSTANTS.IsV10orNewer() ? journal : journal?.data;
+    if (!journalData) {
+      return;
+    }
+
+    const enhancedJournal = getProperty(journalData, 'flags.monks-enhanced-journal');
     if (!enhancedJournal?.relationships?.length) {
       return;
     }
 
-    const journalSourceID = (getProperty(journal, 'data.flags.scene-packer.sourceId') || `JournalEntry.${journal.id}`).split('.').pop();
+    const journalSourceID = (getProperty(journalData, 'flags.scene-packer.sourceId') || `JournalEntry.${journal.id}`).split('.').pop();
     let hasChanges = false;
     const relationships = enhancedJournal.relationships;
     for (const relationship of relationships) {
@@ -3873,7 +3877,7 @@
           ScenePacker.logType(
             CONSTANTS.MODULE_NAME,
             'info',
-            true,
+            false,
             game.i18n.format(
               'SCENE-PACKER.world-conversion.compendiums.monks-enhanced-journal-relationship.updating-references-console',
               {
@@ -3886,9 +3890,11 @@
           hasChanges = true;
         }
 
+        const relatedJournalData = CONSTANTS.IsV10orNewer() ? relatedJournal : relatedJournal?.data;
+
         // See if there's a backreference that needs adding or updating
         let backreferenceNeedsSaving = false;
-        let relationships = getProperty(relatedJournal, 'data.flags.monks-enhanced-journal.relationships') || [];
+        let relationships = getProperty(relatedJournalData, 'flags.monks-enhanced-journal.relationships') || [];
         const existingReference = relationships.find(r => r.id === journal.id || r.id === journalSourceID);
         if (existingReference) {
           if (existingReference.id !== journal.id) {
@@ -3906,7 +3912,7 @@
           ScenePacker.logType(
             CONSTANTS.MODULE_NAME,
             'info',
-            true,
+            false,
             game.i18n.format(
               'SCENE-PACKER.world-conversion.compendiums.monks-enhanced-journal-relationship.updating-references-console',
               {
@@ -3915,17 +3921,13 @@
               },
             ),
           );
-          await relatedJournal.update({
-            'flags.monks-enhanced-journal.relationships': relationships,
-          });
+          await relatedJournal.update({'flags.monks-enhanced-journal.relationships': relationships});
         }
       }
     }
 
     if (hasChanges) {
-      await journal.update({
-        'flags.monks-enhanced-journal.relationships': relationships,
-      });
+      await journal.update({'flags.monks-enhanced-journal.relationships': relationships});
     }
   }
 
@@ -3935,11 +3937,15 @@
    */
   static async UnpackEnhancedJournalEncounterData(journal) {
     if (!game.user.isGM) {
->>>>>>> 93e421e8
       return;
     }
 
-    const enhancedJournal = getProperty(journal, 'data.flags.monks-enhanced-journal');
+    const journalData = CONSTANTS.IsV10orNewer() ? journal : journal?.data;
+    if (!journalData) {
+      return;
+    }
+
+    const enhancedJournal = getProperty(journalData, 'flags.monks-enhanced-journal');
     if (!enhancedJournal?.actors?.length) {
       return;
     }
@@ -3955,7 +3961,7 @@
       ScenePacker.logType(
         CONSTANTS.MODULE_NAME,
         'info',
-        true,
+        false,
         game.i18n.format(
           'SCENE-PACKER.world-conversion.compendiums.monks-enhanced-journal-encounter.updating-references-console',
           {
@@ -3971,9 +3977,7 @@
     }
 
     if (hasChanges) {
-      await journal.update({
-        'flags.monks-enhanced-journal.actors': actors,
-      });
+      await journal.update({'flags.monks-enhanced-journal.actors': actors});
     }
   }
 
